/**
<<<<<<< HEAD
 * @typedef {import('vscode-languageserver-protocol').ConfigurationParams} ConfigurationParams
 * @typedef {import('vscode-languageserver-protocol').ProtocolConnection} ProtocolConnection
 * @typedef {import('../lib').UnifiedLanguageServerSettings} UnifiedLanguageServerSettings
=======
 * @typedef {import('vscode-languageserver').ProtocolConnection} ProtocolConnection
>>>>>>> b53f08af
 */

import assert from 'node:assert/strict'
import {spawn} from 'node:child_process'
import fs from 'node:fs/promises'
import path from 'node:path'
import {afterEach, test} from 'node:test'
import {fileURLToPath} from 'node:url'
import {
  createProtocolConnection,
  CodeActionRequest,
  ConfigurationRequest,
  DidChangeConfigurationNotification,
  DidChangeWorkspaceFoldersNotification,
  DidChangeWatchedFilesNotification,
  DidCloseTextDocumentNotification,
  DidOpenTextDocumentNotification,
  DocumentFormattingRequest,
  LogMessageNotification,
  InitializedNotification,
  InitializeRequest,
  IPCMessageReader,
  IPCMessageWriter,
  PublishDiagnosticsNotification,
  RegistrationRequest,
  ShowMessageRequest
} from 'vscode-languageserver/node.js'

/** @type {ProtocolConnection} */
let connection

afterEach(() => {
  connection.dispose()
})

test('`initialize`', async () => {
  startLanguageServer('remark.js')
  const initializeResponse = await connection.sendRequest(
    InitializeRequest.type,
    {
      processId: null,
      rootUri: null,
      capabilities: {},
      workspaceFolders: null
    }
  )

  assert.deepEqual(
    initializeResponse,
    {
      capabilities: {
        textDocumentSync: 1,
        documentFormattingProvider: true,
        codeActionProvider: {
          codeActionKinds: ['quickfix'],
          resolveProvider: true
        }
      }
    },
    'should emit an introduction on `initialize`'
  )
})

test('`initialize` workspace capabilities', async () => {
  startLanguageServer('remark.js')

  const initializeResponse = await connection.sendRequest(
    InitializeRequest.type,
    {
      processId: null,
      rootUri: null,
      capabilities: {workspace: {workspaceFolders: true}},
      workspaceFolders: null
    }
  )

  assert.deepEqual(
    initializeResponse,
    {
      capabilities: {
        textDocumentSync: 1,
        documentFormattingProvider: true,
        codeActionProvider: {
          codeActionKinds: ['quickfix'],
          resolveProvider: true
        },
        workspace: {
          workspaceFolders: {supported: true, changeNotifications: true}
        }
      }
    },
    'should emit an introduction on `initialize`'
  )
})

test('`textDocument/didOpen`, `textDocument/didClose` (and diagnostics)', async () => {
  startLanguageServer('remark-with-warnings.js')
  await connection.sendRequest(InitializeRequest.type, {
    processId: null,
    rootUri: null,
    capabilities: {},
    workspaceFolders: null
  })
  const uri = new URL('lsp.md', import.meta.url).href

  const openDiagnosticsPromise = createOnNotificationPromise(
    PublishDiagnosticsNotification.type
  )
  connection.sendNotification(DidOpenTextDocumentNotification.type, {
    textDocument: {
      uri,
      languageId: 'markdown',
      version: 1,
      text: '# hi'
    }
  })
  const openDiagnostics = await openDiagnosticsPromise

  assert.deepEqual(
    openDiagnostics,
    {
      uri,
      version: 1,
      diagnostics: [
        {
          range: {start: {line: 0, character: 0}, end: {line: 0, character: 4}},
          message: 'info',
          severity: 3
        },
        {
          range: {start: {line: 0, character: 0}, end: {line: 0, character: 4}},
          message: 'warning',
          severity: 2
        },
        {
          range: {start: {line: 0, character: 2}, end: {line: 0, character: 4}},
          message: 'error',
          severity: 1,
          code: 'a',
          source: 'b',
          codeDescription: {href: 'd'},
          data: {expected: ['hello']}
        },
        {
          range: {start: {line: 1, character: 2}, end: {line: 1, character: 3}},
          message: 'node',
          severity: 2
        },
        {
          range: {start: {line: 1, character: 2}, end: {line: 1, character: 3}},
          message: 'position',
          severity: 2
        },
        {
          range: {start: {line: 1, character: 2}, end: {line: 1, character: 2}},
          message: 'point',
          severity: 2
        },
        {
          range: {start: {line: 0, character: 0}, end: {line: 0, character: 0}},
          message: 'nothing',
          severity: 2
        },
        {
          range: {start: {line: 0, character: 0}, end: {line: 0, character: 0}},
          message: 'note\nThese are some additional notes',
          severity: 2
        }
      ]
    },
    'should emit diagnostics on `textDocument/didOpen`'
  )

  const closeDiagnosticsPromise = createOnNotificationPromise(
    PublishDiagnosticsNotification.type
  )
  connection.sendNotification(DidCloseTextDocumentNotification.type, {
    textDocument: {uri}
  })
  const closeDiagnostics = await closeDiagnosticsPromise

  assert.deepEqual(
    closeDiagnostics,
    {uri, version: 1, diagnostics: []},
    'should emit empty diagnostics on `textDocument/didClose`'
  )
})

<<<<<<< HEAD
test('workspace configuration `requireConfig`', async (t) => {
  const connection = startLanguageServer(t, 'remark-with-warnings.js')
  await connection.sendRequest(InitializeRequest.type, {
    processId: null,
    rootUri: null,
    capabilities: {
      workspace: {configuration: true}
    },
    workspaceFolders: null
  })
  await new Promise((resolve) => {
    connection.onRequest(RegistrationRequest.type, resolve)
    connection.sendNotification(InitializedNotification.type, {})
  })

  /** @type {ConfigurationParams | undefined} */
  let configRequest
  let requireConfig = false
  connection.onRequest(ConfigurationRequest.type, (request) => {
    configRequest = request
    return [{requireConfig}]
  })
  const uri = new URL('lsp.md', import.meta.url).href

  const openDiagnosticsPromise = createOnNotificationPromise(
    connection,
    PublishDiagnosticsNotification.type
  )
  connection.sendNotification(DidOpenTextDocumentNotification.type, {
    textDocument: {uri, languageId: 'markdown', version: 1, text: '# hi'}
  })
  const openDiagnostics = await openDiagnosticsPromise
  t.notEqual(
    openDiagnostics.diagnostics.length,
    0,
    'should emit diagnostics on `textDocument/didOpen`'
  )
  t.deepEqual(
    configRequest,
    {items: [{scopeUri: uri, section: 'remark'}]},
    'should request configurations for the open file'
  )

  configRequest = undefined
  const cachedOpenDiagnosticsPromise = createOnNotificationPromise(
    connection,
    PublishDiagnosticsNotification.type
  )
  connection.sendNotification(DidOpenTextDocumentNotification.type, {
    textDocument: {uri, languageId: 'markdown', version: 1, text: '# hi'}
  })
  await cachedOpenDiagnosticsPromise
  t.is(configRequest, undefined, 'should cache workspace configurations')

  const closeDiagnosticsPromise = createOnNotificationPromise(
    connection,
    PublishDiagnosticsNotification.type
  )
  connection.sendNotification(DidCloseTextDocumentNotification.type, {
    textDocument: {uri}
  })
  await closeDiagnosticsPromise
  const reopenDiagnosticsPromise = createOnNotificationPromise(
    connection,
    PublishDiagnosticsNotification.type
  )
  connection.sendNotification(DidOpenTextDocumentNotification.type, {
    textDocument: {uri, languageId: 'markdown', version: 1, text: '# hi'}
  })
  await reopenDiagnosticsPromise
  t.deepEqual(
    configRequest,
    {items: [{scopeUri: uri, section: 'remark'}]},
    'should clear the cache if the file is opened'
  )

  configRequest = undefined
  const changeConfigurationDiagnosticsPromise = createOnNotificationPromise(
    connection,
    PublishDiagnosticsNotification.type
  )
  requireConfig = true
  connection.sendNotification(DidChangeConfigurationNotification.type, {
    settings: {}
  })
  const changeConfigurationDiagnostics =
    await changeConfigurationDiagnosticsPromise
  t.deepEqual(
    configRequest,
    {items: [{scopeUri: uri, section: 'remark'}]},
    'should clear the cache if the configuration changed'
  )
  t.deepEqual(
    {uri, version: 1, diagnostics: []},
    changeConfigurationDiagnostics,
    'should not emit diagnostics if requireConfig is false'
  )
})

test.only('global configuration `requireConfig`', async (t) => {
  const connection = startLanguageServer(t, 'remark-with-warnings.js')
  await connection.sendRequest(InitializeRequest.type, {
    processId: null,
    rootUri: null,
    capabilities: {},
    workspaceFolders: null
  })

  const uri = new URL('lsp.md', import.meta.url).href

  const openDiagnosticsPromise = createOnNotificationPromise(
    connection,
    PublishDiagnosticsNotification.type
  )
  connection.sendNotification(DidOpenTextDocumentNotification.type, {
    textDocument: {uri, languageId: 'markdown', version: 1, text: '# hi'}
  })
  const openDiagnostics = await openDiagnosticsPromise
  t.notEqual(
    openDiagnostics.diagnostics.length,
    0,
    'should emit diagnostics on `textDocument/didOpen`'
  )

  const changeConfigurationDiagnosticsPromise = createOnNotificationPromise(
    connection,
    PublishDiagnosticsNotification.type
  )
  connection.sendNotification(DidChangeConfigurationNotification.type, {
    settings: {requireConfig: true}
  })
  const changeConfigurationDiagnostics =
    await changeConfigurationDiagnosticsPromise
  t.deepEqual(
    {uri, version: 1, diagnostics: []},
    changeConfigurationDiagnostics,
    'should emit empty diagnostics if requireConfig is true without config'
  )

  const rcPath = new URL('.testremarkrc.json', import.meta.url)
  t.teardown(() => fs.rm(rcPath, {force: true}))
  await fs.writeFile(rcPath, '{}\n')
  const watchedFileDiagnosticsPromise = createOnNotificationPromise(
    connection,
    PublishDiagnosticsNotification.type
  )
  connection.sendNotification(DidChangeWatchedFilesNotification.type, {
    changes: []
  })
  const watchedFileDiagnostics = await watchedFileDiagnosticsPromise
  t.isNot(
    0,
    watchedFileDiagnostics.diagnostics.length,
    'should emit diagnostics if requireConfig is true with config'
  )
})

test('uninstalled processor so `window/showMessageRequest`', async (t) => {
  const connection = startLanguageServer(t, 'missing-package.js')
=======
test('uninstalled processor so `window/showMessageRequest`', async () => {
  startLanguageServer('missing-package.js')
>>>>>>> b53f08af

  await connection.sendRequest(InitializeRequest.type, {
    processId: null,
    rootUri: null,
    capabilities: {},
    workspaceFolders: null
  })

  const messageRequestPromise = createOnRequestPromise(ShowMessageRequest.type)
  connection.sendNotification(DidOpenTextDocumentNotification.type, {
    textDocument: {
      uri: new URL('lsp.md', import.meta.url).href,
      languageId: 'markdown',
      version: 1,
      text: '# hi'
    }
  })
  const messageRequest = await messageRequestPromise

  assert.deepEqual(
    messageRequest,
    {
      type: 3,
      message:
        'Cannot turn on language server without `xxx-missing-yyy` locally. Run `npm install xxx-missing-yyy` to enable it',
      actions: []
    },
    'should emit a `window/showMessageRequest` when the processor can’t be found locally'
  )
})

test('uninstalled processor w/ `defaultProcessor`', async () => {
  startLanguageServer('missing-package-with-default.js')

  await connection.sendRequest(InitializeRequest.type, {
    processId: null,
    rootUri: null,
    capabilities: {},
    workspaceFolders: null
  })

  const logPromise = createOnNotificationPromise(LogMessageNotification.type)
  connection.sendNotification(DidOpenTextDocumentNotification.type, {
    textDocument: {
      uri: new URL('lsp.md', import.meta.url).href,
      languageId: 'markdown',
      version: 1,
      text: '# hi'
    }
  })
  const log = await logPromise

  assert.deepEqual(
    cleanStack(log.message, 2).replace(/(imported from )[^\r\n]+/, '$1zzz'),
    "Cannot find `xxx-missing-yyy` locally but using `defaultProcessor`, original error:\nError: Cannot find package 'xxx-missing-yyy' imported from zzz",
    'should work w/ `defaultProcessor`'
  )
})

test('`textDocument/formatting`', async () => {
  startLanguageServer('remark.js')

  await connection.sendRequest(InitializeRequest.type, {
    processId: null,
    rootUri: null,
    capabilities: {},
    workspaceFolders: null
  })

  connection.sendNotification(DidOpenTextDocumentNotification.type, {
    textDocument: {
      uri: new URL('bad.md', import.meta.url).href,
      languageId: 'markdown',
      version: 1,
      text: '   #   hi  \n'
    }
  })

  connection.sendNotification(DidOpenTextDocumentNotification.type, {
    textDocument: {
      uri: new URL('good.md', import.meta.url).href,
      languageId: 'markdown',
      version: 1,
      text: '# hi\n'
    }
  })

  const resultBad = await connection.sendRequest(
    DocumentFormattingRequest.type,
    {
      textDocument: {uri: new URL('bad.md', import.meta.url).href},
      options: {tabSize: 2, insertSpaces: true}
    }
  )
  assert.deepEqual(
    resultBad,
    [
      {
        range: {start: {line: 0, character: 0}, end: {line: 1, character: 0}},
        newText: '# hi\n'
      }
    ],
    'should format bad documents on `textDocument/formatting`'
  )

  const resultGood = await connection.sendRequest(
    DocumentFormattingRequest.type,
    {
      textDocument: {uri: new URL('good.md', import.meta.url).href},
      options: {tabSize: 2, insertSpaces: true}
    }
  )
  assert.deepEqual(
    resultGood,
    null,
    'should format good documents on `textDocument/formatting`'
  )

  const resultUnknown = await connection.sendRequest(
    DocumentFormattingRequest.type,
    {
      textDocument: {uri: new URL('unknown.md', import.meta.url).href},
      options: {tabSize: 2, insertSpaces: true}
    }
  )
  assert.deepEqual(
    resultUnknown,
    null,
    'should ignore unsynchronized documents on `textDocument/formatting`'
  )

  connection.sendNotification(DidOpenTextDocumentNotification.type, {
    textDocument: {
      uri: new URL('../../outside.md', import.meta.url).href,
      languageId: 'markdown',
      version: 1,
      text: '   #   hi  \n'
    }
  })

  const resultOutside = await connection.sendRequest(
    DocumentFormattingRequest.type,
    {
      textDocument: {
        uri: new URL('../../outside.md', import.meta.url).href
      },
      options: {tabSize: 2, insertSpaces: true}
    }
  )
  assert.deepEqual(
    resultOutside,
    null,
    'should ignore documents outside of workspace on `textDocument/formatting`'
  )
})

test('`workspace/didChangeWatchedFiles`', async () => {
  startLanguageServer('remark.js')

  await connection.sendRequest(InitializeRequest.type, {
    processId: null,
    rootUri: null,
    capabilities: {},
    workspaceFolders: null
  })

  const openDiagnosticsPromise = createOnNotificationPromise(
    PublishDiagnosticsNotification.type
  )
  connection.sendNotification(DidOpenTextDocumentNotification.type, {
    textDocument: {
      uri: new URL('a.md', import.meta.url).href,
      languageId: 'markdown',
      version: 1,
      text: '# hi'
    }
  })
  await openDiagnosticsPromise

  const changeWatchDiagnosticsPromise = createOnNotificationPromise(
    PublishDiagnosticsNotification.type
  )
  connection.sendNotification('workspace/didChangeWatchedFiles', {changes: []})
  const changeWatchDiagnostics = await changeWatchDiagnosticsPromise

  assert.deepEqual(
    changeWatchDiagnostics,
    {uri: new URL('a.md', import.meta.url).href, version: 1, diagnostics: []},
    'should emit diagnostics for registered files on any `workspace/didChangeWatchedFiles`'
  )
})

test('`initialize`, `textDocument/didOpen` (and a broken plugin)', async () => {
  startLanguageServer('remark-with-error.js')

  await connection.sendRequest(InitializeRequest.type, {
    processId: null,
    rootUri: null,
    capabilities: {},
    workspaceFolders: null
  })

  const openDiagnosticsPromise = createOnNotificationPromise(
    PublishDiagnosticsNotification.type
  )
  connection.sendNotification(DidOpenTextDocumentNotification.type, {
    textDocument: {
      uri: new URL('lsp.md', import.meta.url).href,
      languageId: 'markdown',
      version: 1,
      text: '# hi'
    }
  })
  const openDiagnostics = await openDiagnosticsPromise

  assert.deepEqual(
    openDiagnostics.diagnostics.map(({message, ...rest}) => ({
      message: cleanStack(message, 3),
      ...rest
    })),
    [
      {
        message:
          'Error: Whoops!\n    at Function.oneError (one-error.js:1:1)\n    at Function.freeze (index.js:1:1)',
        range: {start: {line: 0, character: 0}, end: {line: 0, character: 0}},
        severity: 1
      }
    ],
    'should show stack traces on crashes'
  )
})

test('`textDocument/codeAction` (and diagnostics)', async () => {
  startLanguageServer('code-actions.js')
  const uri = new URL('lsp.md', import.meta.url).href

  await connection.sendRequest(InitializeRequest.type, {
    processId: null,
    rootUri: null,
    capabilities: {},
    workspaceFolders: null
  })

  const openDiagnosticsPromise = createOnNotificationPromise(
    PublishDiagnosticsNotification.type
  )
  connection.sendNotification(DidOpenTextDocumentNotification.type, {
    textDocument: {
      uri,
      languageId: 'markdown',
      version: 1,
      text: 'actual content'
    }
  })
  const openDiagnostics = await openDiagnosticsPromise

  const codeActions = await connection.sendRequest(CodeActionRequest.type, {
    textDocument: {uri},
    range: {start: {line: 0, character: 0}, end: {line: 0, character: 0}},
    context: {
      diagnostics: openDiagnostics.diagnostics
    }
  })

  assert.deepEqual(
    codeActions,
    [
      {
        title: 'Insert `insert me`',
        edit: {
          changes: {
            [uri]: [
              {
                range: {
                  start: {line: 0, character: 0},
                  end: {line: 0, character: 0}
                },
                newText: 'insert me'
              }
            ]
          }
        },
        kind: 'quickfix',
        isPreferred: true
      },
      {
        title: 'Replace `actual` with `replacement`',
        edit: {
          changes: {
            [uri]: [
              {
                range: {
                  start: {line: 0, character: 0},
                  end: {line: 0, character: 6}
                },
                newText: 'replacement'
              }
            ]
          }
        },
        kind: 'quickfix',
        isPreferred: true
      },
      {
        title: 'Remove `actual`',
        edit: {
          changes: {
            [uri]: [
              {
                range: {
                  start: {line: 0, character: 0},
                  end: {line: 0, character: 6}
                },
                newText: ''
              }
            ]
          }
        },
        kind: 'quickfix',
        isPreferred: true
      },
      {
        title: 'Replace `actual` with `alternative a`',
        edit: {
          changes: {
            [uri]: [
              {
                range: {
                  start: {line: 0, character: 0},
                  end: {line: 0, character: 6}
                },
                newText: 'alternative a'
              }
            ]
          }
        },
        kind: 'quickfix'
      },
      {
        title: 'Replace `actual` with `alternative b`',
        edit: {
          changes: {
            [uri]: [
              {
                range: {
                  start: {line: 0, character: 0},
                  end: {line: 0, character: 6}
                },
                newText: 'alternative b'
              }
            ]
          }
        },
        kind: 'quickfix'
      }
    ],
    'should emit quick fixes on a `textDocument/codeAction`'
  )

  const closedCodeActions = await connection.sendRequest(
    CodeActionRequest.type,
    {
      textDocument: {uri: new URL('closed.md', import.meta.url).href},
      range: {start: {line: 0, character: 0}, end: {line: 0, character: 0}},
      context: {diagnostics: []}
    }
  )
  assert.equal(
    closedCodeActions,
    null,
    'should not emit quick fixes for unsynchronized documents'
  )
})

test('`initialize` w/ nothing (finds closest `package.json`)', async () => {
  const cwd = new URL('..', import.meta.url)
  startLanguageServer('remark-with-cwd.js', fileURLToPath(cwd))

  await connection.sendRequest(InitializeRequest.type, {
    processId: null,
    rootUri: null,
    capabilities: {},
    workspaceFolders: null
  })

  const openDiagnosticsPromise = createOnNotificationPromise(
    PublishDiagnosticsNotification.type
  )
  connection.sendNotification(DidOpenTextDocumentNotification.type, {
    textDocument: {
      uri: new URL('folder-with-package-json/folder/file.md', import.meta.url)
        .href,
      languageId: 'markdown',
      version: 1,
      text: '# hi'
    }
  })
  const openDiagnostics = await openDiagnosticsPromise

  assert.deepEqual(
    openDiagnostics.diagnostics[0].message,
    fileURLToPath(new URL('folder-with-package-json', import.meta.url).href),
    'should default to a `cwd` of the parent folder of the closest `package.json`'
  )
})

test('`initialize` w/ nothing (find closest `.git`)', async () => {
  const cwd = new URL('..', import.meta.url)
  startLanguageServer('remark-with-cwd.js', fileURLToPath(cwd))
  await fs.mkdir(new URL('folder-with-git/.git', import.meta.url), {
    recursive: true
  })

  await connection.sendRequest(InitializeRequest.type, {
    processId: null,
    rootUri: null,
    capabilities: {},
    workspaceFolders: null
  })

  const openDiagnosticsPromise = createOnNotificationPromise(
    PublishDiagnosticsNotification.type
  )
  connection.sendNotification(DidOpenTextDocumentNotification.type, {
    textDocument: {
      uri: new URL('folder-with-git/folder/file.md', import.meta.url).href,
      languageId: 'markdown',
      version: 1,
      text: '# hi'
    }
  })
  const openDiagnostics = await openDiagnosticsPromise

  assert.deepEqual(
    openDiagnostics.diagnostics[0].message,
    fileURLToPath(new URL('folder-with-git', import.meta.url).href),
    'should default to a `cwd` of the parent folder of the closest `.git`'
  )
})

test('`initialize` w/ `rootUri`', async () => {
  const cwd = new URL('folder/', import.meta.url)
  const processCwd = new URL('..', cwd)
  startLanguageServer('remark-with-cwd.js', fileURLToPath(processCwd))

  await connection.sendRequest(InitializeRequest.type, {
    processId: null,
    rootUri: cwd.href,
    capabilities: {},
    workspaceFolders: []
  })

  const openDiagnosticsPromise = createOnNotificationPromise(
    PublishDiagnosticsNotification.type
  )
  connection.sendNotification(DidOpenTextDocumentNotification.type, {
    textDocument: {
      uri: new URL('lsp.md', cwd).href,
      languageId: 'markdown',
      version: 1,
      text: '# hi'
    }
  })
  const openDiagnostics = await openDiagnosticsPromise

  assert.deepEqual(
    openDiagnostics.diagnostics[0].message,
    fileURLToPath(cwd).slice(0, -1),
    'should use `rootUri`'
  )
})

test('`initialize` w/ `workspaceFolders`', async () => {
  const processCwd = new URL('.', import.meta.url)
  startLanguageServer('remark-with-cwd.js', fileURLToPath(processCwd))

  const otherCwd = new URL('folder/', processCwd)

  await connection.sendRequest(InitializeRequest.type, {
    processId: null,
    rootUri: null,
    capabilities: {},
    workspaceFolders: [
      {uri: processCwd.href, name: ''}, // Farthest
      {uri: otherCwd.href, name: ''} // Nearest
    ]
  })

  const openDiagnosticsPromise = createOnNotificationPromise(
    PublishDiagnosticsNotification.type
  )
  connection.sendNotification(DidOpenTextDocumentNotification.type, {
    textDocument: {
      uri: new URL('lsp.md', otherCwd).href,
      languageId: 'markdown',
      version: 1,
      text: '# hi'
    }
  })
  const openDiagnostics = await openDiagnosticsPromise

  assert.deepEqual(
    openDiagnostics.diagnostics[0].message,
    fileURLToPath(otherCwd).slice(0, -1),
    'should use `workspaceFolders`'
  )
})

test('`workspace/didChangeWorkspaceFolders`', async () => {
  const processCwd = new URL('.', import.meta.url)

  startLanguageServer('remark-with-cwd.js', fileURLToPath(processCwd))

  await connection.sendRequest(InitializeRequest.type, {
    processId: null,
    rootUri: null,
    capabilities: {workspace: {workspaceFolders: true}},
    workspaceFolders: [{uri: processCwd.href, name: ''}]
  })

  connection.sendNotification('initialized', {})

  const otherCwd = new URL('folder/', processCwd)

  const openDiagnosticsPromise = createOnNotificationPromise(
    PublishDiagnosticsNotification.type
  )
  connection.sendNotification(DidOpenTextDocumentNotification.type, {
    textDocument: {
      uri: new URL('lsp.md', otherCwd).href,
      languageId: 'markdown',
      version: 1,
      text: '# hi'
    }
  })
  const openDiagnostics = await openDiagnosticsPromise
  assert.equal(
    openDiagnostics.diagnostics[0].message,
    fileURLToPath(processCwd).slice(0, -1)
  )

  const didAddDiagnosticsPromise = createOnNotificationPromise(
    PublishDiagnosticsNotification.type
  )
  connection.sendNotification(DidChangeWorkspaceFoldersNotification.type, {
    event: {added: [{uri: otherCwd.href, name: ''}], removed: []}
  })
  const didAddDiagnostics = await didAddDiagnosticsPromise
  assert.equal(
    didAddDiagnostics.diagnostics[0].message,
    fileURLToPath(otherCwd).slice(0, -1)
  )

  const didRemoveDiagnosticsPromise = createOnNotificationPromise(
    PublishDiagnosticsNotification.type
  )
  connection.sendNotification(DidChangeWorkspaceFoldersNotification.type, {
    event: {added: [], removed: [{uri: otherCwd.href, name: ''}]}
  })
  const didRemoveDiagnostics = await didRemoveDiagnosticsPromise
  assert.equal(
    didRemoveDiagnostics.diagnostics[0].message,
    fileURLToPath(processCwd).slice(0, -1)
  )
})

/**
 * @param {string} stack
 * @param {number} max
 * @returns {string}
 */
function cleanStack(stack, max) {
  return stack
    .replace(/\(.+\//g, '(')
    .replace(/\d+:\d+/g, '1:1')
    .split('\n')
    .slice(0, max)
    .join('\n')
}

/**
 * Start a language server.
 *
 * It will be cleaned up automatically.
 *
 * Any `window/logMessage` events emitted by the language server will be logged
 * to the console.
 *
 * @param {string} serverFilePath The path to the language server relative to
 * this test file.
 * @param cwd The cwd to use for the process relative to this test file.
 */
function startLanguageServer(serverFilePath, cwd = '.') {
  const proc = spawn(
    'node',
    [
      // '--inspect-brk=9229',
      path.resolve(
        path.dirname(fileURLToPath(import.meta.url)),
        serverFilePath
      ),
      '--node-ipc'
    ],
    {
      cwd: path.resolve(path.dirname(fileURLToPath(import.meta.url)), cwd),
      stdio: [null, 'inherit', 'inherit', 'ipc']
    }
  )
  connection = createProtocolConnection(
    new IPCMessageReader(proc),
    new IPCMessageWriter(proc)
  )
  connection.onDispose(() => {
    proc.kill()
  })
  connection.listen()
}

/**
 * Wait for an event type to be omitted.
 *
 * @template ReturnType
 * @param {import('vscode-languageserver').NotificationType<ReturnType>} type
 * @returns {Promise<ReturnType>}
 */
async function createOnNotificationPromise(type) {
  return new Promise((resolve) => {
    const disposable = connection.onNotification(type, (result) => {
      disposable.dispose()
      setTimeout(() => resolve(result), 0)
    })
  })
}

/**
 * Wait for a request to be sent from the server to the client.
 *
 * @template Params
 * @param {import('vscode-languageserver').RequestType<Params, any, any>} type
 * @returns {Promise<Params>}
 */
async function createOnRequestPromise(type) {
  return new Promise((resolve) => {
    const disposable = connection.onRequest(type, (result) => {
      disposable.dispose()
      resolve(result)
    })
  })
}<|MERGE_RESOLUTION|>--- conflicted
+++ resolved
@@ -1,11 +1,7 @@
 /**
-<<<<<<< HEAD
  * @typedef {import('vscode-languageserver-protocol').ConfigurationParams} ConfigurationParams
  * @typedef {import('vscode-languageserver-protocol').ProtocolConnection} ProtocolConnection
- * @typedef {import('../lib').UnifiedLanguageServerSettings} UnifiedLanguageServerSettings
-=======
- * @typedef {import('vscode-languageserver').ProtocolConnection} ProtocolConnection
->>>>>>> b53f08af
+ * @typedef {import('../lib/index.js').UnifiedLanguageServerSettings} UnifiedLanguageServerSettings
  */
 
 import assert from 'node:assert/strict'
@@ -32,7 +28,7 @@
   PublishDiagnosticsNotification,
   RegistrationRequest,
   ShowMessageRequest
-} from 'vscode-languageserver/node.js'
+} from 'vscode-languageserver-protocol/node.js'
 
 /** @type {ProtocolConnection} */
 let connection
@@ -194,9 +190,9 @@
   )
 })
 
-<<<<<<< HEAD
-test('workspace configuration `requireConfig`', async (t) => {
-  const connection = startLanguageServer(t, 'remark-with-warnings.js')
+test('workspace configuration `requireConfig`', async () => {
+  startLanguageServer('remark-with-warnings.js')
+
   await connection.sendRequest(InitializeRequest.type, {
     processId: null,
     rootUri: null,
@@ -220,19 +216,18 @@
   const uri = new URL('lsp.md', import.meta.url).href
 
   const openDiagnosticsPromise = createOnNotificationPromise(
-    connection,
     PublishDiagnosticsNotification.type
   )
   connection.sendNotification(DidOpenTextDocumentNotification.type, {
     textDocument: {uri, languageId: 'markdown', version: 1, text: '# hi'}
   })
   const openDiagnostics = await openDiagnosticsPromise
-  t.notEqual(
+  assert.deepEqual(
     openDiagnostics.diagnostics.length,
     0,
     'should emit diagnostics on `textDocument/didOpen`'
   )
-  t.deepEqual(
+  assert.deepEqual(
     configRequest,
     {items: [{scopeUri: uri, section: 'remark'}]},
     'should request configurations for the open file'
@@ -240,17 +235,19 @@
 
   configRequest = undefined
   const cachedOpenDiagnosticsPromise = createOnNotificationPromise(
-    connection,
     PublishDiagnosticsNotification.type
   )
   connection.sendNotification(DidOpenTextDocumentNotification.type, {
     textDocument: {uri, languageId: 'markdown', version: 1, text: '# hi'}
   })
   await cachedOpenDiagnosticsPromise
-  t.is(configRequest, undefined, 'should cache workspace configurations')
+  assert.equal(
+    configRequest,
+    undefined,
+    'should cache workspace configurations'
+  )
 
   const closeDiagnosticsPromise = createOnNotificationPromise(
-    connection,
     PublishDiagnosticsNotification.type
   )
   connection.sendNotification(DidCloseTextDocumentNotification.type, {
@@ -258,14 +255,13 @@
   })
   await closeDiagnosticsPromise
   const reopenDiagnosticsPromise = createOnNotificationPromise(
-    connection,
     PublishDiagnosticsNotification.type
   )
   connection.sendNotification(DidOpenTextDocumentNotification.type, {
     textDocument: {uri, languageId: 'markdown', version: 1, text: '# hi'}
   })
   await reopenDiagnosticsPromise
-  t.deepEqual(
+  assert.deepEqual(
     configRequest,
     {items: [{scopeUri: uri, section: 'remark'}]},
     'should clear the cache if the file is opened'
@@ -273,7 +269,6 @@
 
   configRequest = undefined
   const changeConfigurationDiagnosticsPromise = createOnNotificationPromise(
-    connection,
     PublishDiagnosticsNotification.type
   )
   requireConfig = true
@@ -282,20 +277,21 @@
   })
   const changeConfigurationDiagnostics =
     await changeConfigurationDiagnosticsPromise
-  t.deepEqual(
+  assert.deepEqual(
     configRequest,
     {items: [{scopeUri: uri, section: 'remark'}]},
     'should clear the cache if the configuration changed'
   )
-  t.deepEqual(
+  assert.deepEqual(
     {uri, version: 1, diagnostics: []},
     changeConfigurationDiagnostics,
     'should not emit diagnostics if requireConfig is false'
   )
 })
 
-test.only('global configuration `requireConfig`', async (t) => {
-  const connection = startLanguageServer(t, 'remark-with-warnings.js')
+test('global configuration `requireConfig`', async (t) => {
+  startLanguageServer('remark-with-warnings.js')
+
   await connection.sendRequest(InitializeRequest.type, {
     processId: null,
     rootUri: null,
@@ -306,21 +302,19 @@
   const uri = new URL('lsp.md', import.meta.url).href
 
   const openDiagnosticsPromise = createOnNotificationPromise(
-    connection,
     PublishDiagnosticsNotification.type
   )
   connection.sendNotification(DidOpenTextDocumentNotification.type, {
     textDocument: {uri, languageId: 'markdown', version: 1, text: '# hi'}
   })
   const openDiagnostics = await openDiagnosticsPromise
-  t.notEqual(
+  assert.deepEqual(
     openDiagnostics.diagnostics.length,
     0,
     'should emit diagnostics on `textDocument/didOpen`'
   )
 
   const changeConfigurationDiagnosticsPromise = createOnNotificationPromise(
-    connection,
     PublishDiagnosticsNotification.type
   )
   connection.sendNotification(DidChangeConfigurationNotification.type, {
@@ -328,36 +322,31 @@
   })
   const changeConfigurationDiagnostics =
     await changeConfigurationDiagnosticsPromise
-  t.deepEqual(
+  assert.deepEqual(
     {uri, version: 1, diagnostics: []},
     changeConfigurationDiagnostics,
     'should emit empty diagnostics if requireConfig is true without config'
   )
 
   const rcPath = new URL('.testremarkrc.json', import.meta.url)
-  t.teardown(() => fs.rm(rcPath, {force: true}))
+  t.after(() => fs.rm(rcPath, {force: true}))
   await fs.writeFile(rcPath, '{}\n')
   const watchedFileDiagnosticsPromise = createOnNotificationPromise(
-    connection,
     PublishDiagnosticsNotification.type
   )
   connection.sendNotification(DidChangeWatchedFilesNotification.type, {
     changes: []
   })
   const watchedFileDiagnostics = await watchedFileDiagnosticsPromise
-  t.isNot(
+  assert.notEqual(
     0,
     watchedFileDiagnostics.diagnostics.length,
     'should emit diagnostics if requireConfig is true with config'
   )
 })
 
-test('uninstalled processor so `window/showMessageRequest`', async (t) => {
-  const connection = startLanguageServer(t, 'missing-package.js')
-=======
 test('uninstalled processor so `window/showMessageRequest`', async () => {
   startLanguageServer('missing-package.js')
->>>>>>> b53f08af
 
   await connection.sendRequest(InitializeRequest.type, {
     processId: null,
@@ -954,7 +943,6 @@
   const proc = spawn(
     'node',
     [
-      // '--inspect-brk=9229',
       path.resolve(
         path.dirname(fileURLToPath(import.meta.url)),
         serverFilePath
